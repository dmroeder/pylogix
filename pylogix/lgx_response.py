--- conflicted
+++ resolved
@@ -16,11 +16,8 @@
 
 import sys
 
-<<<<<<< HEAD
 from pylogix.utils import is_python3, is_micropython, is_python2
 
-=======
->>>>>>> 32e073be
 
 class Response(object):
 
