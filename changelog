10/01/19
<<<<<<< HEAD
  - Added unittest for clx, and compactlogix.
=======
  - eip.py changes were fixed according to PEP8
>>>>>>> 404b169b

09/30/19
  -Fixed format of str & repr in Response
  
09/27/19 - kodaman2
  - Added Repr, and str to Response class as per #77

09/27/19 - kodaman2
  - Fixed Multiple paths for status on GetProgramsList

09/27/19 - kodaman2
  - Modified to return correct return status, when nesting Response.Status to another Response object

09/25/19 - kodaman2
  - Path for GetProgramTagList to return LGXTag properly

09/25/19 - kodaman2
  - Fixed _writeTag to non existent tags exception error

09/25/19 - kodaman2
  - Updated README with old installation instructions

09/23/19 - kodaman2
  - Addressed GetProgramsList and GetProgramTagList issues

09/23/19 - ambersnow
  - Fixed GetTagList() AtributeError

09/18/19
  -Changed the case of Response to match the rest of the project, minimizing the impact of the new change

09/17/19
  -Rewrote all methods to return Response class, which includes tag_name, value and status
  -Updated README

08/26/19
  -Updated gitignore
  -Lowered default connection size to support older hardware/firmware by default

08/08/19
  -Fixed writing LREAL data types

07/18/19
  -Fixed imports, a few erros from restructure

07/09/19
  -cleanup
  -Restructured class a bit
  -Fixed reading tuples
  -Cleaned up imports
  
06/13/19
  -Fixed reading a list of a single item

05/31/19
  -Fixed connection parameters that cause Micro8xx to fail forwrad open

05/28/19
  -Fixed closing socket, suggested by Derriick

05/05/19
  -Pulled extneded forward open support from aansel-plenty
  -Did a little code cleaup
  -Fixed crash reading large chunks of data
  -Make sure connection size is correct
  -Added 50_Large_Forward_Open example

04/08/19
  -Return the raw bytes when a UDT is read, added example
  -Update install documentation
  -Allow passing date type when multi-reading for faster reading

03/13/19
  -Update for more consistant catching of errors, formatting

03/07/19
  -Restructured project, added setup.py for install

02/10/19
  -Check status before parsing tag list packets

01/31/19
  -GetTagList gets UDT names so the tag list can contain the name of the data types
  -Added more examples
  -Upped revision and year

01/07/19
  -Another fix for dealing with bool arrays
  
12/29/18
  -Make sure ProductName is str type
  -Removed example.py, added examples directory
  
12/28/18
  -Make sure TagName is str type

12/20/18
  -Fix for reading BOOL's in an array

12/13/18
  -Added GetModuleProperties()

12/10/18
  -Check status of ForwardOpen rather than assume that it was successful
  -Allow users to provide the data type to eliminate the initial read

12/01/18
  -Merged pull request #31 from kodaman2
  
08/28/18
  -Reading a list of tags can now be done with Read(), see README for example
  
08/27/18
  -Added Python3 support
  
08/24/18
  -getBytes returns the status as well as the packet data

08/23/18
  -Connection serial number now generated in ForwardOpen

07/21/18
  -Fixed bools that are part of an array with MultiRead. Ex MyBool[0]

07/18/18
  -Fixed reading bits of a word with MultiRead.  Ex: DintTag.0

06/03/18
  -Fixed issues handling CIP error codes
  -Fixed issue when mixing Read with MultiRead
  
04/08/18
  -Increased default socket timeout

10/23/17
  -Raise error for unsupported features

10/06/17
  -Added Micro8xx support
  -Cleaned up formatting of lgxDevice.py
  
10/05/17
  -Added array writing
  -Forward Open/Close cleanup

09/29/17
  -Rewrote reply parser to handle bit/bool arrays

06/06/17
  -Specify max timeout when discovering devices
  
06/04/17
  -Fixed multiread not dealing with strings properly
  
03/21/17
  -Fixed GetTagList() appending program scoped tags

03/17/17
  -Fixed GetTagList() appending every time it is called
  
02/17/17
  -Updated InitialRead usage
  -Found a few more formatting issues

02/12/17
  -Cleaned up _connect() and it's usage

02/11/17
  -Fixed CIP type for LINT, changed to signed
  -Cleaned up some formatting issues
  -Fixed crash on a read/write after a multi-packet reply
  -Modified InitialRead() to raise exception if tag doesn't exist

02/06/17
  -Use a different attribute in GetPLCTime()
  -Added SetPLCTime() to set the PLC clock

11/23/16
  -GetTagList() now includes program scoped tags

11/21/16
  -Rewrote GetTagList() to be more efficient, uses connected send

11/16/16
  -Fixed crash if GetTagList() was called twice

10/29/16
  -Fixed derp with _connect in _multiRead()
  
10/27/16
  -Added .Close() to close the session with the PLC. Whenever a script is done
    .Close() should be called.
  -Added __exit__() so PLC can be used in a with statement

10/26/16
  -Added _getBytes() for sending/receiving data.  Should handle failure better
  -Rewrote _connect() to handle disconnect/reconnects better

08/17/16
  -Fixed tagIOI not dealing with greater than 4 byte tag index

08/05/16
  -Fixed derp with calling _getTagList

07/29/16
  -Fixed writing to boolean array

07/27/16
  -Fixed defaulting to element zero when writing to an array value

07/09/16
  -Added CIP error messages, fixed looking at wrong byte for error
  -Fixed single bool from array write

07/07/16
  -.discover() returns .IPAddress instead of .Address
  -Moved some code from _parseIdentityResponse() to lgxDevice.py to simplify function
  -Fixed issue with some devices failing to parse
  -Better filtering discovered devices

06/15/16
  -Added GetTagList() to retreive the controller scope tags

06/14/16
  -Added Discover() to query all of the Ethernet I/P devices on the network.

06/09/16
  -Added multi-read function back in, also GetPLCTime()
  -Fixed writing strings

06/08/16
  -Fixed multi-dim read's, array reads.  Write functions now working

06/07/16
  -Rewrite eip.py.  Trying to make it easier to use, only Read functions work for now

04/07/16
  -Modified identify.py to get rid of the functions for the lists

03/04/16
  -Fixed issue reading array only returning first element
  
02/25/16
  -more mods to identify.py, made it more pythonic with JordanCClark's suggestions
  -try without binding if looping through ipv4 addreses doesn't return anything

02/22/16
  -identify.py now sends packet out each network adapter

12/11/15
  -Fixed incorrect vendorID's in identify.py
  -Filter out garbage from GetTagList
  -Added MultiRead() function

11/28/15
  -Renamed SetIPAddress to IPAddress and SetProcessorSlot to ProcessorSlot
  -Updated README with identify.py info

11/27/15
  -SequencCounter starts at 1, apparently L32E has problem with it starting at zero

11/23/15
  -Added rolling context

10/15/15
  -Pretty major rewrite of how we build the CIP request, more to come I'm sure

10/14/15
  -DataType is retreived properly now (one byte)

10/09/15
  -Reworked the Read function a bit
  
10/08/15
  -Updated TagNameParser and InitialRead to store only base tag
  -Fixed read STRING array returning only the first string
  
10/07/15
  -Initial reads minimum amount of data to get data type

10/06/15
  -Fixed single bool array read derp, removed some old code
  -Reworked CIPDataTypes dict
  -Removed, obsolete functions
  -Context is no longer a string
  -Fixed STRING array reads
  
10/05/15
  -Fixed multi dim write
  -Added write single array bool support
  
10/04/15
  -Added multi dim read support

10/01/15
  -A bunch of rework for reading/writing bit of a word
  -Cleaned up extra read when writing to tag

09/28/15
  -Read single BOOL from array works now, reworked initial tag read
  -Fixed bit of a word reading, changed code for checking value of bit of a word
  
09/27/15
  -Each unique tag read gets stored in a dictionary so we won't read it again
      when we do a write
  -Back to returning just value instead of tag type
  -Cleaned up write function with new dict changes, fixed issue with bit of word confusion
  -Cleaned some more commented functions

09/22/15
  -Fixed large array read bug
  -Fixed LINT array reads
  -Added TagNameParser function

09/20/15
  -Large array reads now sort of working 
  
08/31/15
  -Write bit of a word fixed (something wrong with bit 31)

08/27/2015
  -Added ParsePacket to LGXTag which GetTagList uses
  -Read now returns LGXTag type
  -Write no longer requres providing data type
  -Fixed GetTagList when processor is not in slot 0

08/26/2015
  -Added LINT read support
  -Added functino .GetPLCTime()
  -Fixed write reporting error when successful
  -Removed some white space

06/20/2015
  -Removed duplicate _buildEIPSendRRDatHeader, renamed some stuff
  -Fixed TagName length, was grabbing extra data
  -Write now reports an error if it fails

06/17/15
  -Created LGXTag object, GetTagList() now returns list of LGXTag
  -Modified read for string to accomodate custom string size data types
  -Renamed ReadStuffs/WriteStuffs to Read/Write, "STRUCT" data type renamed to "STRING"

06/15/2015
  -GetTagList() is now working.  Still could use some work though.

06/14/2015
  -Rename some TagList functions, combined TagListMessage functions, still needs work
  
06/12/2015
  -Added GetTagList function, needs some serious work though
  
04/07/2015
  -Removed some old code (open connection)
  -OpenConnection is handled in Read/Write functions, must use .SetIPAddress("192.168.1.10")

03/23/2015
  -Added ProcessorSlot.  If not in slot 0, use .SetProcessorSlot(n)

03/22/2015
  -Added check for connection in read/write functions, no longer crashes
  -Added change log

03/18/2015
  -Removed buildCIPTagRead and Write requests (now one funtion)
  
03/17/2015
  -Merged buildTagRead and Write Request into one common function called buildTagRequest
  -Cleaned up some code
  
03/16/2015
  -Reworked CIPRequest to read complex data types (specific array elements and UDT's)
  -Added ability to read a single simple array element
  
03/14/2015
  -Removed duplicate CIPTagReadRequest function (from testing)
  -Initial commit
  <|MERGE_RESOLUTION|>--- conflicted
+++ resolved
@@ -1,9 +1,6 @@
 10/01/19
-<<<<<<< HEAD
   - Added unittest for clx, and compactlogix.
-=======
   - eip.py changes were fixed according to PEP8
->>>>>>> 404b169b
 
 09/30/19
   -Fixed format of str & repr in Response
