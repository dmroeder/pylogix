--- conflicted
+++ resolved
@@ -456,14 +456,11 @@
     def test_large_list(self):
         self.large_list_fixture()
 
-<<<<<<< HEAD
-    @unittest.skipIf(is_micropython(), 'No gethostname in micropython socket module')
-=======
     @unittest.skipIf(plcConfig.isMicro800, 'for Micro800')
     def test_large_list(self):
         self.test_with_datatype()
 
->>>>>>> 32e073be
+    @unittest.skipIf(is_micropython(), 'No gethostname in micropython socket module')
     def test_discover(self):
         devices = self.comm.Discover()
         self.assertEqual(devices.Status, 'Success', devices.Status)
@@ -546,7 +543,7 @@
     @unittest.skipIf(not is_micropython(), 'Not testing uvendors for python')
     def test_known_uvendors(self):
         from pylogix.lgx_uvendors import uvendors
-        self.assertEqual(uvendors[0], 'Reserved', "Reserver uvendor not found")
+        self.assertEqual(uvendors[26], 'Festo', "Festo uvendor not found")
         self.assertEqual(uvendors[1], 'Rockwell Automation/Allen-Bradley', "Rockwell uvendor not found")
         self.assertEqual(uvendors[-1], 'Unknown', "Unknown uvendor not returned")
         self.assertEqual(uvendors[(1<<32)-1], 'Unknown', "Unknown uvendor not returned")
